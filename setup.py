--- conflicted
+++ resolved
@@ -15,22 +15,15 @@
     version=version,
     packages=find_packages(),
     install_requires=['qiime >= 2.0.0', 'numpy', 'pandas', 'scikit-bio',
-<<<<<<< HEAD
-                      'q2-types'],
-=======
                       'q2-types', ],
->>>>>>> cb236cbb
     author="Greg Caporaso",
     author_email="gregcaporaso@gmail.com",
     description="Maps sequence barcodes to samples.",
     entry_points={
         "qiime.plugins":
         ["q2-demux=q2_demux.plugin_setup:plugin"]
-<<<<<<< HEAD
-=======
     },
     package_data={
         'q2_demux.test': ['data/**/*']
->>>>>>> cb236cbb
     }
 )