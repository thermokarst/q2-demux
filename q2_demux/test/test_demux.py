import unittest
import tempfile
import os.path
import os

import pandas as pd
import skbio
import qiime
import numpy as np
import numpy.testing as npt

from q2_demux._demux import BarcodeSequenceFastqIterator
from q2_demux import emp, summary
from q2_types.per_sample_sequences import (
    FastqGzFormat, FastqManifestFormat, YamlFormat)


class BarcodeSequenceFastqIteratorTests(unittest.TestCase):

    def test_valid(self):
        barcodes = [('@s1/2 abc/2', 'AAAA', '+', 'YYYY'),
                    ('@s2/2 abc/2', 'AAAA', '+', 'PPPP'),
                    ('@s3/2 abc/2', 'AACC', '+', 'PPPP'),
                    ('@s4/2 abc/2', 'AACC', '+', 'PPPP')]

        sequences = [('@s1/1 abc/1', 'GGG', '+', 'YYY'),
                     ('@s2/1 abc/1', 'CCC', '+', 'PPP'),
                     ('@s3/1 abc/1', 'AAA', '+', 'PPP'),
                     ('@s4/1 abc/1', 'TTT', '+', 'PPP')]

        bsi = BarcodeSequenceFastqIterator(barcodes, sequences)
        for i, (barcode, sequence) in enumerate(bsi):
            self.assertEqual(barcode, barcodes[i])
            self.assertEqual(sequence, sequences[i])

    def test_too_few_barcodes(self):
        barcodes = [('@s1/2 abc/2', 'AAAA', '+', 'YYYY'),
                    ('@s2/2 abc/2', 'AAAA', '+', 'PPPP'),
                    ('@s3/2 abc/2', 'AACC', '+', 'PPPP')]

        sequences = [('@s1/1 abc/1', 'GGG', '+', 'YYY'),
                     ('@s2/1 abc/1', 'CCC', '+', 'PPP'),
                     ('@s3/1 abc/1', 'AAA', '+', 'PPP'),
                     ('@s4/1 abc/1', 'TTT', '+', 'PPP')]

        bsi = BarcodeSequenceFastqIterator(barcodes, sequences)
        with self.assertRaises(ValueError):
            list(bsi)

    def test_too_few_sequences(self):
        barcodes = [('@s1/2 abc/2', 'AAAA', '+', 'YYYY'),
                    ('@s2/2 abc/2', 'AAAA', '+', 'PPPP'),
                    ('@s3/2 abc/2', 'AACC', '+', 'PPPP'),
                    ('@s4/2 abc/2', 'AACC', '+', 'PPPP')]

        sequences = [('@s1/1 abc/1', 'GGG', '+', 'YYY')]

        bsi = BarcodeSequenceFastqIterator(barcodes, sequences)
        with self.assertRaises(ValueError):
            list(bsi)

    def test_mismatched_id(self):
        barcodes = [('@s1/2 abc/2', 'AAAA', '+', 'YYYY'),
                    ('@s2/2 abc/2', 'AAAA', '+', 'PPPP'),
                    ('@s3/2 abc/2', 'AACC', '+', 'PPPP'),
                    ('@s4/2 abc/2', 'AACC', '+', 'PPPP')]

        sequences = [('@s1/1 abc/1', 'GGG', '+', 'YYY'),
                     ('@s2/1 abc/1', 'CCC', '+', 'PPP'),
                     ('@s3/1 abc/1', 'AAA', '+', 'PPP'),
                     ('@s5/1 abc/1', 'TTT', '+', 'PPP')]

        bsi = BarcodeSequenceFastqIterator(barcodes, sequences)
        with self.assertRaises(ValueError):
            list(bsi)

    def test_mismatched_description(self):
        barcodes = [('@s1/2 abc/2', 'AAAA', '+', 'YYYY'),
                    ('@s2/2 abc/2', 'AAAA', '+', 'PPPP'),
                    ('@s3/2 abc/2', 'AACC', '+', 'PPPP'),
                    ('@s4/2 abc/2', 'AACC', '+', 'PPPP')]

        sequences = [('@s1/1 abc/1', 'GGG', '+', 'YYY'),
                     ('@s2/1 abc/1', 'CCC', '+', 'PPP'),
                     ('@s3/1 abc/1', 'AAA', '+', 'PPP'),
                     ('@s4/1 abd/1', 'TTT', '+', 'PPP')]

        bsi = BarcodeSequenceFastqIterator(barcodes, sequences)
        with self.assertRaises(ValueError):
            list(bsi)

    def test_mismatched_handles_slashes_in_id(self):
        # mismatch is detected as being before the last slash, even if there
        # is more than one slash
        barcodes = [('@s1/2/2 abc/2', 'AAAA', '+', 'YYYY')]
        sequences = [('@s1/1/1 abc/1', 'GGG', '+', 'YYY')]

        bsi = BarcodeSequenceFastqIterator(barcodes, sequences)
        with self.assertRaises(ValueError):
            list(bsi)

    def test_mismatched_handles_slashes_in_description(self):
        # mismatch is detected as being before the last slash, even if there
        # is more than one slash
        barcodes = [('@s1/2 a/2/2', 'AAAA', '+', 'YYYY')]
        sequences = [('@s1/1 a/1/1', 'GGG', '+', 'YYY')]

        bsi = BarcodeSequenceFastqIterator(barcodes, sequences)
        with self.assertRaises(ValueError):
            list(bsi)

    def test_no_description(self):
        barcodes = [('@s1/2', 'AAAA', '+', 'YYYY'),
                    ('@s2/2', 'AAAA', '+', 'PPPP'),
                    ('@s3/2', 'AACC', '+', 'PPPP'),
                    ('@s4/2', 'AACC', '+', 'PPPP')]

        sequences = [('@s1/1', 'GGG', '+', 'YYY'),
                     ('@s2/1', 'CCC', '+', 'PPP'),
                     ('@s3/1', 'AAA', '+', 'PPP'),
                     ('@s4/1', 'TTT', '+', 'PPP')]

        bsi = BarcodeSequenceFastqIterator(barcodes, sequences)
        for i, (barcode, sequence) in enumerate(bsi):
            self.assertEqual(barcode, barcodes[i])
            self.assertEqual(sequence, sequences[i])

    def test_only_one_description(self):
        barcodes = [('@s1/2 abc', 'AAAA', '+', 'YYYY'),
                    ('@s2/2 abc', 'AAAA', '+', 'PPPP'),
                    ('@s3/2 abc', 'AACC', '+', 'PPPP'),
                    ('@s4/2 abc', 'AACC', '+', 'PPPP')]

        sequences = [('@s1/1', 'GGG', '+', 'YYY'),
                     ('@s2/1', 'CCC', '+', 'PPP'),
                     ('@s3/1', 'AAA', '+', 'PPP'),
                     ('@s4/1', 'TTT', '+', 'PPP')]

        bsi = BarcodeSequenceFastqIterator(barcodes, sequences)
        with self.assertRaises(ValueError):
            list(bsi)

        barcodes = [('@s1/2', 'AAAA', '+', 'YYYY'),
                    ('@s2/2', 'AAAA', '+', 'PPPP'),
                    ('@s3/2', 'AACC', '+', 'PPPP'),
                    ('@s4/2', 'AACC', '+', 'PPPP')]

        sequences = [('@s1/1 abc', 'GGG', '+', 'YYY'),
                     ('@s2/1 abc', 'CCC', '+', 'PPP'),
                     ('@s3/1 abc', 'AAA', '+', 'PPP'),
                     ('@s4/1 abc', 'TTT', '+', 'PPP')]

        bsi = BarcodeSequenceFastqIterator(barcodes, sequences)
        with self.assertRaises(ValueError):
            list(bsi)


class EmpTests(unittest.TestCase):

    def setUp(self):
        barcodes = [('@s1/2 abc/2', 'AAAA', '+', 'YYYY'),
                    ('@s2/2 abc/2', 'AAAA', '+', 'PPPP'),
                    ('@s3/2 abc/2', 'AACC', '+', 'PPPP'),
                    ('@s4/2 abc/2', 'AACC', '+', 'PPPP')]

        self.sequences = [('@s1/1 abc/1', 'GGG', '+', 'YYY'),
                          ('@s2/1 abc/1', 'CCC', '+', 'PPP'),
                          ('@s3/1 abc/1', 'AAA', '+', 'PPP'),
                          ('@s4/1 abc/1', 'TTT', '+', 'PPP')]
        self.bsi = BarcodeSequenceFastqIterator(barcodes, self.sequences)

        barcode_map = pd.Series(['AAAA', 'AACC'], index=['sample1', 'sample2'])
        self.barcode_map = qiime.MetadataCategory(barcode_map)

    def _decode_qual_to_phred(self, qual_str):
        # this function is adapted from scikit-bio
        qual = np.fromstring(qual_str, dtype=np.uint8) - 33
        return qual

    def _compare_sequence_to_fields(self, sequence, fields):
        header_line = ' '.join([sequence.metadata['id'],
                                sequence.metadata['description']])
        self.assertEqual(fields[0][1:], header_line)
        self.assertEqual(fields[1], str(sequence))
        npt.assert_array_equal(self._decode_qual_to_phred(fields[3]),
                               sequence.positional_metadata['quality'])

    def _compare_manifests(self, act_manifest, exp_manifest):
        # strip comment lines before comparing
        act_manifest = [l for l in act_manifest if not l.startswith('#')]
        self.assertEqual(act_manifest, exp_manifest)

    def test_valid(self):
        actual = emp(self.bsi, self.barcode_map)
        output_fastq = list(actual.sequences.iter_views(FastqGzFormat))
        # two per-sample files were written
        self.assertEqual(len(output_fastq), 2)

        # sequences in sample1 are correct
        sample1_seqs = skbio.io.read(output_fastq[0][1].open(),
                                     format='fastq',
                                     phred_offset=33, compression='gzip',
                                     constructor=skbio.DNA)
        sample1_seqs = list(sample1_seqs)
        self.assertEqual(len(sample1_seqs), 2)
        self._compare_sequence_to_fields(sample1_seqs[0], self.sequences[0])
        self._compare_sequence_to_fields(sample1_seqs[1], self.sequences[1])

        # sequences in sample2 are correct
        sample2_seqs = skbio.io.read(output_fastq[1][1].open(),
                                     format='fastq',
                                     phred_offset=33, compression='gzip',
                                     constructor=skbio.DNA)
        sample2_seqs = list(sample2_seqs)
        self.assertEqual(len(sample2_seqs), 2)
        self._compare_sequence_to_fields(sample2_seqs[0], self.sequences[2])
        self._compare_sequence_to_fields(sample2_seqs[1], self.sequences[3])

        # manifest is correct
        act_manifest = list(actual.manifest.view(FastqManifestFormat).open())
        exp_manifest = ['sample-id,filename,direction\n',
                        'sample1,sample1_1_L001_R1_001.fastq.gz,forward\n',
                        'sample2,sample2_2_L001_R1_001.fastq.gz,forward\n']
        self._compare_manifests(act_manifest, exp_manifest)

        # metadata is correct
        act_metadata = list(actual.metadata.view(YamlFormat).open())
        exp_metadata = ["{phred-offset: 33}\n"]
        self.assertEqual(act_metadata, exp_metadata)

    def test_variable_length_barcodes(self):
        barcodes = pd.Series(['AAA', 'AACC'], index=['sample1', 'sample2'])
        barcodes = qiime.MetadataCategory(barcodes)
        with self.assertRaises(ValueError):
            emp(self.bsi, barcodes)

    def test_duplicate_barcodes(self):
        barcodes = pd.Series(['AACC', 'AACC'], index=['sample1', 'sample2'])
        barcodes = qiime.MetadataCategory(barcodes)
        with self.assertRaises(ValueError):
            emp(self.bsi, barcodes)

    def test_no_matched_barcodes(self):
        barcodes = pd.Series(['CCCC', 'GGCC'], index=['sample1', 'sample2'])
        barcodes = qiime.MetadataCategory(barcodes)
        with self.assertRaises(ValueError):
            emp(self.bsi, barcodes)

    def test_rev_comp_mapping_barcodes(self):
        barcodes = pd.Series(['TTTT', 'GGTT'], index=['sample1', 'sample2'])
        barcodes = qiime.MetadataCategory(barcodes)
        actual = emp(self.bsi, barcodes, rev_comp_mapping_barcodes=True)
        output_fastq = list(actual.sequences.iter_views(FastqGzFormat))
        # two per-sample files were written
        self.assertEqual(len(output_fastq), 2)

        # sequences in sample1 are correct
        sample1_seqs = skbio.io.read(output_fastq[0][1].open(),
                                     format='fastq',
                                     phred_offset=33, compression='gzip',
                                     constructor=skbio.DNA)
        sample1_seqs = list(sample1_seqs)
        self.assertEqual(len(sample1_seqs), 2)
        self._compare_sequence_to_fields(sample1_seqs[0], self.sequences[0])
        self._compare_sequence_to_fields(sample1_seqs[1], self.sequences[1])

        # sequences in sample2 are correct
        sample2_seqs = skbio.io.read(output_fastq[1][1].open(),
                                     format='fastq',
                                     phred_offset=33, compression='gzip',
                                     constructor=skbio.DNA)
        sample2_seqs = list(sample2_seqs)
        self.assertEqual(len(sample2_seqs), 2)
        self._compare_sequence_to_fields(sample2_seqs[0], self.sequences[2])
        self._compare_sequence_to_fields(sample2_seqs[1], self.sequences[3])

        # manifest is correct
        act_manifest = list(actual.manifest.view(FastqManifestFormat).open())
        exp_manifest = ['sample-id,filename,direction\n',
                        'sample1,sample1_1_L001_R1_001.fastq.gz,forward\n',
                        'sample2,sample2_2_L001_R1_001.fastq.gz,forward\n']
        self._compare_manifests(act_manifest, exp_manifest)

        # metadata is correct
        act_metadata = list(actual.metadata.view(YamlFormat).open())
        exp_metadata = ["{phred-offset: 33}\n"]
        self.assertEqual(act_metadata, exp_metadata)

    def test_rev_comp_barcodes(self):
        barcodes = [('@s1/2 abc/2', 'TTTT', '+', 'YYYY'),
                    ('@s2/2 abc/2', 'TTTT', '+', 'PPPP'),
                    ('@s3/2 abc/2', 'GGTT', '+', 'PPPP'),
                    ('@s4/2 abc/2', 'GGTT', '+', 'PPPP')]
        bsi = BarcodeSequenceFastqIterator(barcodes, self.sequences)
        actual = emp(bsi, self.barcode_map, rev_comp_barcodes=True)
        output_fastq = list(actual.sequences.iter_views(FastqGzFormat))
        # two per-sample files were written
        self.assertEqual(len(output_fastq), 2)

        # sequences in sample1 are correct
        sample1_seqs = skbio.io.read(output_fastq[0][1].open(),
                                     format='fastq',
                                     phred_offset=33, compression='gzip',
                                     constructor=skbio.DNA)
        sample1_seqs = list(sample1_seqs)
        self.assertEqual(len(sample1_seqs), 2)
        self._compare_sequence_to_fields(sample1_seqs[0], self.sequences[0])
        self._compare_sequence_to_fields(sample1_seqs[1], self.sequences[1])

        # sequences in sample2 are correct
        sample2_seqs = skbio.io.read(output_fastq[1][1].open(),
                                     format='fastq',
                                     phred_offset=33, compression='gzip',
                                     constructor=skbio.DNA)
        sample2_seqs = list(sample2_seqs)
        self.assertEqual(len(sample2_seqs), 2)
        self._compare_sequence_to_fields(sample2_seqs[0], self.sequences[2])
        self._compare_sequence_to_fields(sample2_seqs[1], self.sequences[3])

        # manifest is correct
        act_manifest = list(actual.manifest.view(FastqManifestFormat).open())
        exp_manifest = ['sample-id,filename,direction\n',
                        'sample1,sample1_1_L001_R1_001.fastq.gz,forward\n',
                        'sample2,sample2_2_L001_R1_001.fastq.gz,forward\n']
        self._compare_manifests(act_manifest, exp_manifest)

        # metadata is correct
        act_metadata = list(actual.metadata.view(YamlFormat).open())
        exp_metadata = ["{phred-offset: 33}\n"]
        self.assertEqual(act_metadata, exp_metadata)

    def test_barcode_trimming(self):
        # these barcodes are longer then the ones in the mapping file, so
        # only the first barcode_length bases should be read
        barcodes = [('@s1/2 abc/2', 'AAAAG', '+', 'YYYYY'),
                    ('@s2/2 abc/2', 'AAAAG', '+', 'PPPPP'),
                    ('@s3/2 abc/2', 'AACCG', '+', 'PPPPP'),
                    ('@s4/2 abc/2', 'AACCG', '+', 'PPPPP')]
        bsi = BarcodeSequenceFastqIterator(barcodes, self.sequences)
        actual = emp(bsi, self.barcode_map)
        output_fastq = list(actual.sequences.iter_views(FastqGzFormat))
        # two per-sample files were written
        self.assertEqual(len(output_fastq), 2)

        # sequences in sample1 are correct
        sample1_seqs = skbio.io.read(output_fastq[0][1].open(),
                                     format='fastq',
                                     phred_offset=33, compression='gzip',
                                     constructor=skbio.DNA)
        sample1_seqs = list(sample1_seqs)
        self.assertEqual(len(sample1_seqs), 2)
        self._compare_sequence_to_fields(sample1_seqs[0], self.sequences[0])
        self._compare_sequence_to_fields(sample1_seqs[1], self.sequences[1])

        # sequences in sample2 are correct
        sample2_seqs = skbio.io.read(output_fastq[1][1].open(),
                                     format='fastq',
                                     phred_offset=33, compression='gzip',
                                     constructor=skbio.DNA)
        sample2_seqs = list(sample2_seqs)
        self.assertEqual(len(sample2_seqs), 2)
        self._compare_sequence_to_fields(sample2_seqs[0], self.sequences[2])
        self._compare_sequence_to_fields(sample2_seqs[1], self.sequences[3])

        # manifest is correct
        act_manifest = list(actual.manifest.view(FastqManifestFormat).open())
        exp_manifest = ['sample-id,filename,direction\n',
                        'sample1,sample1_1_L001_R1_001.fastq.gz,forward\n',
                        'sample2,sample2_2_L001_R1_001.fastq.gz,forward\n']
        self._compare_manifests(act_manifest, exp_manifest)

        # metadata is correct
        act_metadata = list(actual.metadata.view(YamlFormat).open())
        exp_metadata = ["{phred-offset: 33}\n"]
        self.assertEqual(act_metadata, exp_metadata)


class SummaryTests(unittest.TestCase):

<<<<<<< HEAD
    def test_basic(self):
        barcodes = [('@s1/2 abc/2', 'AAAA', '+', 'YYYY'),
                    ('@s2/2 abc/2', 'AAAA', '+', 'PPPP'),
                    ('@s3/2 abc/2', 'AACC', '+', 'PPPP'),
                    ('@s4/2 abc/2', 'AACC', '+', 'PPPP')]

        sequences = [('@s1/1 abc/1', 'GGG', '+', 'YYY'),
                     ('@s2/1 abc/1', 'CCC', '+', 'PPP'),
                     ('@s3/1 abc/1', 'AAA', '+', 'PPP'),
                     ('@s4/1 abc/1', 'TTT', '+', 'PPP')]
        bsi = BarcodeSequenceFastqIterator(barcodes, sequences)
=======
    def setUp(self):
        barcodes = [
            skbio.DNA('AAAA', metadata={'id': 's1/2', 'description': 'abc/2'},
                      positional_metadata={'quality': [22, 25, 22, 18]}),
            skbio.DNA('AAAA', metadata={'id': 's2/2', 'description': 'abc/2'},
                      positional_metadata={'quality': [25, 25, 25, 25]}),
            skbio.DNA('AAAA', metadata={'id': 's3/2', 'description': 'abc/2'},
                      positional_metadata={'quality': [22, 25, 22, 18]}),
            skbio.DNA('AACC', metadata={'id': 's4/2', 'description': 'abc/2'},
                      positional_metadata={'quality': [22, 25, 22, 18]}),
        ]
        sequences = [
            skbio.DNA('GGG', metadata={'id': 's1/1', 'description': 'abc/1'},
                      positional_metadata={'quality':
                      np.array([22, 25, 22])}),
            skbio.DNA('CCC', metadata={'id': 's2/1', 'description': 'abc/1'},
                      positional_metadata={'quality':
                      np.array([29, 29, 29])}),
            skbio.DNA('AAA', metadata={'id': 's3/1', 'description': 'abc/1'},
                      positional_metadata={'quality':
                      np.array([22, 20, 22])}),
            skbio.DNA('TTT', metadata={'id': 's4/1', 'description': 'abc/1'},
                      positional_metadata={'quality':
                      np.array([22, 25, 22])}),
        ]
        bsi = BarcodeSequenceIterator(barcodes, sequences)
>>>>>>> df3e2416

        barcode_map = pd.Series(['AAAA', 'AACC'], index=['sample1', 'sample2'])
        barcode_map = qiime.MetadataCategory(barcode_map)

        demux_data = emp(bsi, barcode_map)
        # test that an index.html file is created and that it has size > 0
        with tempfile.TemporaryDirectory() as output_dir:
            result = summary(output_dir, demux_data)
            self.assertTrue(result is None)
            index_fp = os.path.join(output_dir, 'index.html')
            self.assertTrue(os.path.exists(index_fp))
            self.assertTrue(os.path.getsize(index_fp) > 0)
            csv_fp = os.path.join(output_dir, 'per-sample-fastq-counts.csv')
            self.assertTrue(os.path.exists(csv_fp))
            self.assertTrue(os.path.getsize(csv_fp) > 0)
            pdf_fp = os.path.join(output_dir, 'demultiplex-summary.pdf')
            self.assertTrue(os.path.exists(pdf_fp))
            self.assertTrue(os.path.getsize(pdf_fp) > 0)
            png_fp = os.path.join(output_dir, 'demultiplex-summary.png')
            self.assertTrue(os.path.exists(png_fp))
            self.assertTrue(os.path.getsize(png_fp) > 0)
            with open(index_fp, 'r') as fh:
                html = fh.read()
                self.assertIn('<td>Minimum:</td><td>1</td>', html)
                self.assertIn('<td>Maximum:</td><td>3</td>', html)<|MERGE_RESOLUTION|>--- conflicted
+++ resolved
@@ -377,7 +377,6 @@
 
 class SummaryTests(unittest.TestCase):
 
-<<<<<<< HEAD
     def test_basic(self):
         barcodes = [('@s1/2 abc/2', 'AAAA', '+', 'YYYY'),
                     ('@s2/2 abc/2', 'AAAA', '+', 'PPPP'),
@@ -389,34 +388,6 @@
                      ('@s3/1 abc/1', 'AAA', '+', 'PPP'),
                      ('@s4/1 abc/1', 'TTT', '+', 'PPP')]
         bsi = BarcodeSequenceFastqIterator(barcodes, sequences)
-=======
-    def setUp(self):
-        barcodes = [
-            skbio.DNA('AAAA', metadata={'id': 's1/2', 'description': 'abc/2'},
-                      positional_metadata={'quality': [22, 25, 22, 18]}),
-            skbio.DNA('AAAA', metadata={'id': 's2/2', 'description': 'abc/2'},
-                      positional_metadata={'quality': [25, 25, 25, 25]}),
-            skbio.DNA('AAAA', metadata={'id': 's3/2', 'description': 'abc/2'},
-                      positional_metadata={'quality': [22, 25, 22, 18]}),
-            skbio.DNA('AACC', metadata={'id': 's4/2', 'description': 'abc/2'},
-                      positional_metadata={'quality': [22, 25, 22, 18]}),
-        ]
-        sequences = [
-            skbio.DNA('GGG', metadata={'id': 's1/1', 'description': 'abc/1'},
-                      positional_metadata={'quality':
-                      np.array([22, 25, 22])}),
-            skbio.DNA('CCC', metadata={'id': 's2/1', 'description': 'abc/1'},
-                      positional_metadata={'quality':
-                      np.array([29, 29, 29])}),
-            skbio.DNA('AAA', metadata={'id': 's3/1', 'description': 'abc/1'},
-                      positional_metadata={'quality':
-                      np.array([22, 20, 22])}),
-            skbio.DNA('TTT', metadata={'id': 's4/1', 'description': 'abc/1'},
-                      positional_metadata={'quality':
-                      np.array([22, 25, 22])}),
-        ]
-        bsi = BarcodeSequenceIterator(barcodes, sequences)
->>>>>>> df3e2416
 
         barcode_map = pd.Series(['AAAA', 'AACC'], index=['sample1', 'sample2'])
         barcode_map = qiime.MetadataCategory(barcode_map)
