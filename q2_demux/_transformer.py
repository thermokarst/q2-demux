--- conflicted
+++ resolved
@@ -1,17 +1,13 @@
 import shutil
-<<<<<<< HEAD
-import os.path
 import itertools
 import gzip
-=======
->>>>>>> 0ef27bf0
 
-import skbio
 from q2_types.per_sample_sequences import FastqGzFormat
 
 from .plugin_setup import plugin
 from ._demux import BarcodeSequenceIterator
 from ._format import EMPMultiplexedDirFmt, EMPMultiplexedSingleEndDirFmt
+
 
 def _read_fastq_seqs(filepath):
     # This function is adapted from @jairideout's SO post:
@@ -21,21 +17,13 @@
         yield (seq_header.strip(), seq.strip(), qual_header.strip(),
                qual.strip())
 
+
 @plugin.register_transformer
 def _1(dirfmt: EMPMultiplexedDirFmt) -> BarcodeSequenceIterator:
-<<<<<<< HEAD
-    barcode_generator =  _read_fastq_seqs(
+    barcode_generator = _read_fastq_seqs(
         str(dirfmt.barcodes.view(FastqGzFormat).path))
     sequence_generator = _read_fastq_seqs(
         str(dirfmt.sequences.view(FastqGzFormat).path))
-=======
-    barcode_generator = skbio.io.read(
-        str(dirfmt.barcodes.view(FastqGzFormat)), format='fastq',
-        constructor=skbio.DNA, phred_offset=33, verify=False)
-    sequence_generator = skbio.io.read(
-        str(dirfmt.sequences.view(FastqGzFormat)), format='fastq',
-        constructor=skbio.DNA, phred_offset=33, verify=False)
->>>>>>> 0ef27bf0
     result = BarcodeSequenceIterator(barcode_generator, sequence_generator)
     # ensure that dirfmt stays in scope as long as result does so these
     # generators will work.
